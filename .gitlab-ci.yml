stages:
  - docker  # create images that are needed by the rest of the build
  - build   # create any outputs of the project (binaries, containers, charts…)
  - test    # all quality checks
  - deploy  # export the outputs (publish to an artifact registry, deploy on a server…)

include:
  - remote: https://gitlab.com/opensavvy/ci-templates/-/raw/main/version.gitlab-ci.yml
  - remote: https://gitlab.com/opensavvy/ci-templates/-/raw/main/mirror.gitlab-ci.yml
  - remote: https://gitlab.com/opensavvy/ci-templates/-/raw/main/gradle.gitlab-ci.yml
  - remote: https://gitlab.com/opensavvy/ci-templates/-/raw/main/docker.gitlab-ci.yml

  - local: docs/website/.gitlab-ci.yml

variables:
  # https://gitlab.com/opensavvy/automation/containers
  ci_containers: 0.8.1

workflow:
  rules:
    - if: $CI_PIPELINE_SOURCE == 'merge_request_event'
    - if: $CI_PIPELINE_SOURCE == 'schedule'
    - if: $CI_COMMIT_REF_NAME == $CI_DEFAULT_BRANCH
    - if: $CI_COMMIT_TAG

# region Kotlin Multiplatform

.kotlin-jvm:
  extends: [ .os.gradle ]
  image: registry.gitlab.com/opensavvy/automation/containers/java:$ci_containers
  needs: [ os.version ]

.kotlin-js-browser:
  extends: [ .os.gradle ]
  image: registry.gitlab.com/opensavvy/automation/containers/chromium:$ci_containers
  needs: [ os.version ]

.kotlin-js-node:
  extends: [ .os.gradle ]
  image: registry.gitlab.com/opensavvy/automation/containers/nodejs:$ci_containers
  needs: [ os.version ]

.kotlin-native-linuxX64:
  extends: [ .os.gradle ]
  image: registry.gitlab.com/opensavvy/automation/containers/java:$ci_containers
  needs: [ os.version ]

.kotlin-native-iosArm64:
  extends: [ .os.gradle ]
  image: macos-14-xcode-15
  needs: [ os.version ]

  before_script:
    - xcodebuild -downloadPlatform iOS
  tags:
    - saas-macos-medium-m1

  retry:
    max: 1
    exit_codes:
      - 1  # Sometimes, the runner breaks and doesn't actually run the test

# endregion
# region Check

check[jvm]:
  extends: [ .kotlin-jvm ]
  stage: test

  script:
    - >
      ./gradlew check
      :koverLog
      :koverHtmlReport
      -x jsBrowserTest
      -x jsNodeTest
      -x wasmJsBrowserTest
      -x wasmJsNodeTest
      -x wasmWasiNodeTest
      -x linuxX64Test
      -x mingwX64Test
      -x macosX64Test
      -x macosArm64Test
      -x iosX64Test
      -x iosSimulatorArm64Test
      -x watchosX64Test
      -x tvosX64Test
      koverVerify --rerun
      -PappVersion=$project_version

  after_script:
    - mkdir -p jvm-cover-report
    - mv build/reports/kover/html/* jvm-cover-report

  coverage: '/application line coverage: (\d+\.?\d*%)/'
  artifacts:
    paths:
      - jvm-cover-report
    expose_as: JVM code coverage
  interruptible: true

check[jsBrowser]:
  extends: [ .kotlin-js-browser ]
  stage: test

  script:
    - >
      ./gradlew jsBrowserTest wasmJsBrowserTest
      -PappVersion=$project_version

  interruptible: true

check[nodeJs]:
  extends: [ .kotlin-js-node ]
  stage: test

  script:
    - >
      ./gradlew jsNodeTest wasmJsNodeTest wasmWasiNodeTest
      -PappVersion=$project_version

  interruptible: true

check[linuxX64]:
  extends: [ .kotlin-native-linuxX64 ]
  stage: test

  script:
    - >
      ./gradlew linuxX64Test mingwX64Test
      -PappVersion=$project_version

  interruptible: true

check[iosArm64]:
  extends: [ .kotlin-native-iosArm64 ]
  stage: test

  script:
    - >
      ./gradlew 
      iosSimulatorArm64Test 
      watchosSimulatorArm64Test
      --no-configuration-cache
      -PappVersion=$project_version

  interruptible: true

# endregion
# region Publishing

publish-maven:gitlab:
  extends: [ .kotlin-jvm ]
  needs:
    - os.version
  stage: deploy

  script:
    - >
      ./gradlew publishAllPublicationsToGitLabRepository
      -PappVersion=$project_version

  interruptible: false
  rules:
    - if: $PUBLISH_MAVEN == "no" || $PUBLISH_MAVEN_GITLAB == "no"
      when: never
    - if: $CI_COMMIT_REF_NAME == $CI_DEFAULT_BRANCH
    - if: $CI_COMMIT_TAG
    - when: manual
      allow_failure: true # Needed to avoid blocking the pipelines

publish-maven:central:snapshots:
  extends: [ .kotlin-jvm ]
  needs:
    - os.version
  stage: deploy

  script:
    - >
      ./gradlew :publishAggregationToCentralPortalSnapshots
      -PappVersion="${project_version}-SNAPSHOT"

  interruptible: false
  rules:
    - if: $OSSRH_USERNAME == null || $OSSRH_PASSWORD == null
      when: never
    - if: $PUBLISH_MAVEN == "no" || $PUBLISH_MAVEN_CENTRAL == "no"
      when: never
    - if: $CI_COMMIT_REF_NAME == $CI_DEFAULT_BRANCH
    - when: manual
      allow_failure: true # Needed to avoid blocking the pipelines

publish-maven:central:
  extends: [ .kotlin-jvm ]
  needs:
    - os.version
  stage: deploy

  script:
    - export SIGNING_KEY_RING=$(mktemp)
    - <"$SIGNING_KEY_RING_B64" base64 -d >"$SIGNING_KEY_RING"
    - >
      ./gradlew publishAggregationToCentralPortal
      -PappVersion=$project_version

  interruptible: false
  rules:
    - if: $OSSRH_USERNAME == null || $OSSRH_PASSWORD == null
      when: never
    - if: $PUBLISH_MAVEN == "no" || $PUBLISH_MAVEN_CENTRAL == "no"
      when: never
    - if: $CI_COMMIT_TAG

# endregion
# region API documentation

dokka:
  extends: [ .kotlin-jvm ]
  stage: build
  needs: [ os.version ]

  script:
    - >
      ./gradlew :dokkaGeneratePublicationHtml
      --no-configuration-cache
      -PappVersion=$project_version

  after_script:
    - mkdir -p api-docs
    - mv build/dokka/html/* api-docs
    - PREFIX="$CI_PROJECT_ROOT_NAMESPACE/"
    - echo "URL=https://$CI_PROJECT_ROOT_NAMESPACE.$CI_PAGES_DOMAIN/-/${CI_PROJECT_PATH//$PREFIX}/-/jobs/$CI_JOB_ID/artifacts/api-docs/index.html" >>deploy.env

  artifacts:
    paths:
      - api-docs
    reports:
      dotenv: deploy.env
  environment:
    name: review/$CI_COMMIT_REF_SLUG/api-docs
    url: $URL
    deployment_tier: development

  interruptible: true

# endregion
# region Qodana

qodana[jvm]:
  needs: [ ]
  image:
    name: jetbrains/qodana-jvm-community
    entrypoint: [ "" ]
  script:
    - qodana
  artifacts:
    paths:
      - qodana
  rules:
    - if: $QODANA_TOKEN == null
      when: never
    - if: $CI_COMMIT_REF_NAME == $CI_DEFAULT_BRANCH
      allow_failure: true
    - if: $CI_COMMIT_TAG
      allow_failure: true
    - when: manual
      allow_failure: true

# endregion
# region Automatically mirror the previous layer of the playground

mirror-playground:
  stage: deploy
  extends: [ .os.mirror ]
  needs: [ ]

  variables:
    url: "$playground_parent"
    name: "$playground_parent_name"
    key: "$playground_mirroring_key"
    key_public: "$playground_mirroring_key_public"

  rules:
    - if: $playground_parent == null || $playground_parent_name == null
      when: never
    - if: $playground_mirroring_key == null || $playground_mirroring_key_public == null
      when: never
    - if: $CI_PIPELINE_SOURCE == 'schedule'
    - when: manual
      allow_failure: true

# endregion
# region GitLab Pages

pages:
  image: alpine:latest
  stage: deploy
  needs:
    - job: mkdocs
      artifacts: true
    - job: dokka
      artifacts: true

  script:
    - mkdir -p public
<<<<<<< HEAD
    - mv docs-website public/docs
    - mv api-docs public
=======
    - mv docs-website public
>>>>>>> 53f8f390

  artifacts:
    paths:
      - public

  rules:
    - if: $CI_COMMIT_TAG
  interruptible: false

# endregion
# region Kotlin pipeline

gitlab-ci.main.kts compile:
  stage: .pre
  image: registry.gitlab.com/opensavvy/automation/containers/kotlin:$ci_containers
  needs: []
  variables:
    GIT_DEPTH: 1
  script:
    - ./.gitlab-ci.main.kts >kotlin-ci.yml
  artifacts:
    paths:
      - kotlin-ci.yml
  interruptible: true

gitlab-ci.main.kts run:
  stage: .pre
  needs: [ "gitlab-ci.main.kts compile", "os.version" ]
  trigger:
    include:
      - artifact: kotlin-ci.yml
        job: "gitlab-ci.main.kts compile"
    strategy: depend
  rules:
    - if: $CI_PIPELINE_SOURCE == 'merge_request_event'
    - if: $CI_PIPELINE_SOURCE == 'schedule'
    - if: $CI_COMMIT_REF_NAME == $CI_DEFAULT_BRANCH
    - if: $CI_COMMIT_TAG

# endregion<|MERGE_RESOLUTION|>--- conflicted
+++ resolved
@@ -303,12 +303,8 @@
 
   script:
     - mkdir -p public
-<<<<<<< HEAD
-    - mv docs-website public/docs
+    - mv docs-website public
     - mv api-docs public
-=======
-    - mv docs-website public
->>>>>>> 53f8f390
 
   artifacts:
     paths:
