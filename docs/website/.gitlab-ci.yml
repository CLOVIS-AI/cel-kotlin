--- conflicted
+++ resolved
@@ -11,11 +11,7 @@
     - ls
     - 'echo "repo_url: $CI_PROJECT_URL">>mkdocs.yml'
     - 'echo "repo_name: $CI_PROJECT_TITLE">>mkdocs.yml'
-<<<<<<< HEAD
-    - 'echo "repo_pages: $CI_PAGES_URL">>mkdocs.yml'
-=======
     - 'echo "site_url: $CI_PAGES_URL">>mkdocs.yml'
->>>>>>> ba9fdde9
 
   script:
     - pwd
