{% extends "main.html" %}
{% block tabs %}
{{ super() }}
<style>
	#hero-page {
		height: 100vh;
		margin-left: 1rem;
		margin-right: 1rem;
	}

	#hero-title {
		font-size: 3.7rem;
		margin-top: 30vh;
		margin-bottom: 1rem;
		font-weight: bolder;
	}

	@media screen and (min-width: 60em) {
		.md-sidebar--secondary {
			display: none
		}
	}

	@media screen and (min-width: 76.25em) {
		.md-sidebar--primary {
			display: none
		}
	}
</style>

<section id="hero-page" class="mdx-container">
	<div class="md-typeset">
		<div class="mdx-hero">
			<div class="mdx-hero__content">
				<h1 id="hero-title">{{ config.site_name }}</h1>

				<p>{{ config.site_description }}</p>

				<div> <!-- Badges -->

					<a href="https://discord.gg/48Wv6BkJx6"><img src="https://img.shields.io/badge/Discuss-Discord-7289da"></a>
				</div>

				<a href="{{ page.next_page.url | url }}" title="{{ page.next_page.title | e }}"
				   class="md-button md-button--primary">
					Quick start
				</a>
<<<<<<< HEAD

				<a href="{{ config.repo_pages }}/api-docs" title="API reference" class="md-button">
					Visit reference
				</a>

				<a href="{{ config.repo_url }}" title="Material for MkDocs Insiders" class="md-button">
=======
				<a href="{{ config.repo_url }}" title="Open repository on GitLab" class="md-button">
>>>>>>> 77883d74
					Visit repository
				</a>
			</div>
		</div>
	</div>
</section>
{% endblock %}

{% block content %}
<div style="min-height: 50vh">
	{{ super() }}
</div>
{% endblock %}<|MERGE_RESOLUTION|>--- conflicted
+++ resolved
@@ -45,16 +45,12 @@
 				   class="md-button md-button--primary">
 					Quick start
 				</a>
-<<<<<<< HEAD
 
 				<a href="{{ config.repo_pages }}/api-docs" title="API reference" class="md-button">
 					Visit reference
 				</a>
 
-				<a href="{{ config.repo_url }}" title="Material for MkDocs Insiders" class="md-button">
-=======
 				<a href="{{ config.repo_url }}" title="Open repository on GitLab" class="md-button">
->>>>>>> 77883d74
 					Visit repository
 				</a>
 			</div>
