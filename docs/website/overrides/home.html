--- conflicted
+++ resolved
@@ -37,25 +37,6 @@
 
 				<p>{{ config.site_description }}</p>
 
-<<<<<<< HEAD
-				<div> <!-- Badges -->
-
-					<a href="https://discord.gg/48Wv6BkJx6"><img src="https://img.shields.io/badge/Discuss-Discord-7289da"></a>
-				</div>
-
-				<a href="#welcome" title="{{ page.next_page.title | e }}"
-				   class="md-button md-button--primary">
-					What is it?
-				</a>
-
-				<a href="{{ config.repo_pages }}/api-docs" title="API reference" class="md-button">
-					Visit reference
-				</a>
-
-				<a href="{{ config.repo_url }}" title="Open repository on GitLab" class="md-button">
-					Visit repository
-				</a>
-=======
 				<p>
 					<a href="{{ config.repo_url }}">View repository</a>
 					•
@@ -67,7 +48,6 @@
 					•
 					<a href="https://bsky.app/profile/opensavvy.techhub.social.ap.brid.gy">Bluesky</a>
 				</p>
->>>>>>> 88404536
 			</div>
 		</div>
 	</div>
