--- conflicted
+++ resolved
@@ -25,11 +25,7 @@
 
 dependencies {
 	// List the 'library' projects
-<<<<<<< HEAD
-	dokka(projects.lang)
-=======
-	// library(projects.core)
->>>>>>> 4f9def1b
+	library(projects.lang)
 }
 
 // region Check the users of the project didn't forget to rename the group
