--- conflicted
+++ resolved
@@ -1,68 +1,5 @@
-<<<<<<< HEAD
-# OpenSavvy Playground
-
-The Playground is a demonstrator project to showcase the multiple tools we create and how to use them.
-
-Each demonstrator lives in a separate branch.
-If you notice a demonstrator is out of date, please [create an issue](https://gitlab.com/opensavvy/playground/-/issues/new).
-
-
-## Baseline
-
-> Branch `baseline-demonstrator` | [Open in GitLab](https://gitlab.com/opensavvy/playground/-/tree/baseline-demonstrator)
-
-The baseline demonstrator is an empty shell for OpenSavvy projects. In contains:
-- IntelliJ configuration for our [coding style](https://gitlab.com/opensavvy/wiki/-/tree/main/coding-style)
-- IntelliJ configuration for our [approved licenses](https://gitlab.com/opensavvy/wiki/-/tree/main/licensing)
-- GitLab CI basic configuration
-
-## Gradle
-
-> Branch `gradle-demonstrator` | [Open in GitLab](https://gitlab.com/opensavvy/playground/-/tree/baseline-demonstrator)
-
-Building upon the baseline, the Gradle demonstrator adds an empty "hello world" Kotlin project.
-
-By default, the project uses:
-- The version catalog
-- Convention plugins to configure plugins in a centralized manner
-- Gradle build cache
-- Gradle configuration cache
-- and more…
-
-## Kotlin Fullstack (first-party)
-
-> Branch `kotlin-fullstack-demonstrator` | [Open in GitLab](https://gitlab.com/opensavvy/playground/-/tree/kotlin-fullstack-demonstrator)
-
-Building upon the Gradle demonstrator, this project adds a fullstack Kotlin example, with code shared between the client and server. This example strives to use only JetBrains-approved libraries to represent the "vanilla" Kotlin experience.
-
-Technical stack:
-- [Ktor](https://ktor.io/) — HTTP client and server
-- [KotlinX.Serialization](https://github.com/Kotlin/kotlinx.serialization) — Multiplatform compile-time serialization library
-- [KotlinX.Datetime](https://github.com/Kotlin/kotlinx-datetime) — Multiplatform datetime library 
-- [KotlinX.Coroutines](https://github.com/Kotlin/kotlinx.coroutines) — Multiplatform asynchronous programming library with structured concurrency
-- [Exposed](https://github.com/JetBrains/Exposed) — Kotlin SQL library 
-- [Compose HTML](https://github.com/JetBrains/compose-multiplatform#compose-html) — DOM manipulation and state management library
-
-## Kotlin Fullstack (OpenSavvy)
-
-> Branch `kotlin-fullstack-opensavvy-demonstrator` | [Open in GitLab](https://gitlab.com/opensavvy/playground/-/tree/kotlin-fullstack-opensavvy-demonstrator)
-
-Alternative version of the Kotlin Fullstack example, adding OpenSavvy-approved libraries to simplify the codebase and make it more performant.
-
-Technical stack:
-- Everything from the first-party variant
-- [Arrow](https://arrow-kt.io/) — Explicit error management, functional-style
-- [Pedestal](https://gitlab.com/opensavvy/pedestal) — Core utilities for multiplatform application development
-  - [Progress](https://opensavvy.gitlab.io/pedestal/documentation/progress/index.html) — Implicit progress reporting
-  - [State](https://opensavvy.gitlab.io/pedestal/documentation/state/index.html) — Progress-aware error management
-  - [Cache](https://opensavvy.gitlab.io/pedestal/documentation/cache/index.html) — Asynchronous observable multiplatform cache algorithms to avoid useless requests
-  - [Backbone](https://opensavvy.gitlab.io/pedestal/documentation/backbone/index.html) — Access-by-reference software pattern to aggressively cache operations throughout the entire stack
-- [Decouple](https://gitlab.com/opensavvy/decouple) — Multiplatform UI framework
-- [Vite](https://gitlab.com/opensavvy/gradle-vite-plugin) — Performant web bundler with faster and less intensive auto-reloading
-=======
 # Playground: Baseline
 
 Welcome to the Baseline demonstrator!
 
-This is an empty project with our IntelliJ and GitLab configuration.
->>>>>>> f5fe6249
+This is an empty project with our IntelliJ and GitLab configuration.