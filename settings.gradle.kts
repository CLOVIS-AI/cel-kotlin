--- conflicted
+++ resolved
@@ -53,12 +53,9 @@
 }
 
 include(
-<<<<<<< HEAD
 	"lang",
 
-=======
 	"docs:website",
->>>>>>> 6abe1d66
 	"gradle:templates:template-app",
 	"gradle:templates:template-lib",
 )